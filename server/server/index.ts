<<<<<<< HEAD
// server/server/index.ts - Updated to include Swagger documentation and WiseUp
import express from 'express';
import cors from 'cors';
import { registerRoutes } from '../routes';
import apiRouter from '../../src/api';
import { errorHandler, notFoundHandler, requestIdMiddleware } from '../middleware/errorHandler';
import { setupSwagger } from '../../src/api/swagger';
import { WiseUpService } from '../wiseup';
import { storage } from '../storage';
=======
import express from "express";
import cors from "cors";
import { registerRoutes } from "../routes";
import { storage } from "../storage";
import apiRouter from "../../src/api";
import errorHandler from "../middleware/errorHandler";
>>>>>>> df969eec

async function startServer() {
  const app = express();

  // Middleware
  app.use(cors());
  app.use(express.json());
<<<<<<< HEAD
  app.use(requestIdMiddleware);

  // Set up Swagger documentation
  setupSwagger(app);

=======
  
>>>>>>> df969eec
  // Initialize database with sample data
  try {
    await storage.initializeData();
    console.log("Database initialized with sample data");
<<<<<<< HEAD

    // Initialize WiseUp service with sample data
    const wiseUpService = new WiseUpService();
    await wiseUpService.initializeData();
    console.log("WiseUp service initialized with sample data");
  } catch (error) {
    console.error("Error initializing data:", error);
  }

  // Mount versioned API routes
  app.use('/api', apiRouter);

  // For backward compatibility, register original routes
  // These will be deprecated in future versions
  await registerRoutes(app);

  // Error handling
  app.use(notFoundHandler);
  app.use(errorHandler);

  const port = process.env.PORT || 5000;
  const server = app.listen(port, () => {
    console.log(`Server running on port ${port}`);
    console.log(`API documentation available at http://localhost:${port}/api-docs`);
  });

  return server;
=======
  } catch (error) {
    console.error("Error initializing database:", error);
  }
  
  // API routes
  app.use('/api', apiRouter);
  
  // Register legacy routes
  const httpServer = await registerRoutes(app);
  
  // Error handling middleware
  app.use(errorHandler);
  
  const PORT = process.env.PORT || 3000;
  httpServer.listen(PORT, () => {
    console.log(`Server running on port ${PORT}`);
  });
  
  return httpServer;
>>>>>>> df969eec
}

startServer().catch(console.error);<|MERGE_RESOLUTION|>--- conflicted
+++ resolved
@@ -1,4 +1,3 @@
-<<<<<<< HEAD
 // server/server/index.ts - Updated to include Swagger documentation and WiseUp
 import express from 'express';
 import cors from 'cors';
@@ -8,14 +7,6 @@
 import { setupSwagger } from '../../src/api/swagger';
 import { WiseUpService } from '../wiseup';
 import { storage } from '../storage';
-=======
-import express from "express";
-import cors from "cors";
-import { registerRoutes } from "../routes";
-import { storage } from "../storage";
-import apiRouter from "../../src/api";
-import errorHandler from "../middleware/errorHandler";
->>>>>>> df969eec
 
 async function startServer() {
   const app = express();
@@ -23,20 +14,14 @@
   // Middleware
   app.use(cors());
   app.use(express.json());
-<<<<<<< HEAD
   app.use(requestIdMiddleware);
 
   // Set up Swagger documentation
   setupSwagger(app);
-
-=======
-  
->>>>>>> df969eec
   // Initialize database with sample data
   try {
     await storage.initializeData();
     console.log("Database initialized with sample data");
-<<<<<<< HEAD
 
     // Initialize WiseUp service with sample data
     const wiseUpService = new WiseUpService();
@@ -51,40 +36,19 @@
 
   // For backward compatibility, register original routes
   // These will be deprecated in future versions
-  await registerRoutes(app);
+  const httpServer = await registerRoutes(app);
 
   // Error handling
   app.use(notFoundHandler);
   app.use(errorHandler);
 
-  const port = process.env.PORT || 5000;
-  const server = app.listen(port, () => {
-    console.log(`Server running on port ${port}`);
-    console.log(`API documentation available at http://localhost:${port}/api-docs`);
+  const PORT = process.env.PORT || 5000;
+  httpServer.listen(PORT, () => {
+    console.log(`Server running on port ${PORT}`);
+    console.log(`API documentation available at http://localhost:${PORT}/api-docs`);
   });
 
-  return server;
-=======
-  } catch (error) {
-    console.error("Error initializing database:", error);
-  }
-  
-  // API routes
-  app.use('/api', apiRouter);
-  
-  // Register legacy routes
-  const httpServer = await registerRoutes(app);
-  
-  // Error handling middleware
-  app.use(errorHandler);
-  
-  const PORT = process.env.PORT || 3000;
-  httpServer.listen(PORT, () => {
-    console.log(`Server running on port ${PORT}`);
-  });
-  
   return httpServer;
->>>>>>> df969eec
 }
 
 startServer().catch(console.error);